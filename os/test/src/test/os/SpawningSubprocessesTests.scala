package test.os

import java.io.{BufferedReader, InputStreamReader}

import test.os.TestUtil.prep
import utest._

object SpawningSubprocessesTests extends TestSuite {

  def tests = Tests{
    'proc - {
      'call - {
        * - prep { wd => if(Unix()){
          val res = os.proc('ls, wd/"folder2").call()

          res.exitCode ==> 0

          res.out.string ==>
            """nestedA
              |nestedB
              |""".stripMargin

          res.out.trim ==>
            """nestedA
              |nestedB""".stripMargin

          res.out.lines ==> Seq(
            "nestedA",
            "nestedB"
          )

          res.out.bytes


          val thrown = intercept[os.SubprocessException]{
            os.proc('ls, "doesnt-exist").call(cwd = wd)
          }

          assert(thrown.result.exitCode != 0)

          val fail = os.proc('ls, "doesnt-exist").call(cwd = wd, check = false)

          assert(fail.exitCode != 0)

          fail.out.string ==> ""

          assert(fail.err.string.contains("No such file or directory"))

          // You can pass in data to a subprocess' stdin
          val hash = os.proc("shasum", "-a", "256").call(stdin = "Hello World")
          hash.out.trim ==> "a591a6d40bf420404a011733cfb7b190d62c65bf0bcda32b57b277d9ad9f146e  -"

          // Taking input from a file and directing output to another file
          os.proc("base64").call(stdin = wd / "File.txt", stdout = wd / "File.txt.b64")

          os.read(wd / "File.txt.b64") ==> "SSBhbSBjb3c=\n"

          if (false){
            os.proc("vim").call(stdin = os.Inherit, stdout = os.Inherit, stderr = os.Inherit)
          }
        }}
      }
      'stream - {
        * - prep { wd => if(Unix()){
          var lineCount = 1
          os.proc('find, ".").stream(
            cwd = wd,
            onOut = (buf, len) => lineCount += buf.slice(0, len).count(_ == '\n'),
            onErr = (buf, len) => () // do nothing
          )
<<<<<<< HEAD
          lineCount ==> 21
        }}
=======
          lineCount ==> 22
        }
>>>>>>> 80b70a2d
      }
      'spawn - {
        * - prep { wd => if(TestUtil.isInstalled("python") && Unix()) {
          // Start a long-lived python process which you can communicate with
          val sub = os.proc("python", "-u", "-c", "while True: print(eval(raw_input()))")
                      .spawn(cwd = wd)

          // Sending some text to the subprocess
          sub.stdin.write("1 + 2")
          sub.stdin.writeLine("+ 4")
          sub.stdin.flush()
          sub.stdout.readLine() ==> "7"

          sub.stdin.write("'1' + '2'")
          sub.stdin.writeLine("+ '4'")
          sub.stdin.flush()
          sub.stdout.readLine() ==> "124"

          // Sending some bytes to the subprocess
          sub.stdin.write("1 * 2".getBytes)
          sub.stdin.write("* 4\n".getBytes)
          sub.stdin.flush()
          sub.stdout.read() ==> '8'.toByte

          sub.destroy()

          // You can chain multiple subprocess' stdin/stdout together
          val curl = os.proc("curl", "-L" , "https://git.io/fpfTs").spawn(stderr = os.Inherit)
          val gzip = os.proc("gzip", "-n").spawn(stdin = curl.stdout)
          val sha = os.proc("shasum", "-a", "256").spawn(stdin = gzip.stdout)
          sha.stdout.trim ==> "acc142175fa520a1cb2be5b97cbbe9bea092e8bba3fe2e95afa645615908229e  -"
        }}
      }
    }
  }
}<|MERGE_RESOLUTION|>--- conflicted
+++ resolved
@@ -68,13 +68,8 @@
             onOut = (buf, len) => lineCount += buf.slice(0, len).count(_ == '\n'),
             onErr = (buf, len) => () // do nothing
           )
-<<<<<<< HEAD
-          lineCount ==> 21
+          lineCount ==> 22
         }}
-=======
-          lineCount ==> 22
-        }
->>>>>>> 80b70a2d
       }
       'spawn - {
         * - prep { wd => if(TestUtil.isInstalled("python") && Unix()) {
